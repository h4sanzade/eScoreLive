package com.materialdesign.escorelive.data.remote.repository

import com.materialdesign.escorelive.domain.model.Match
import com.materialdesign.escorelive.domain.model.Team
import com.materialdesign.escorelive.data.remote.FootballApiService
import com.materialdesign.escorelive.data.remote.mappers.FixtureMapper
import com.materialdesign.escorelive.data.remote.mappers.TeamMapper
import com.materialdesign.escorelive.ui.matchdetail.MatchEvent
import com.materialdesign.escorelive.ui.matchdetail.LineupPlayer
import com.materialdesign.escorelive.ui.matchdetail.MatchStatistics
import com.materialdesign.escorelive.presentation.search.TeamSearchResult
import javax.inject.Inject
import javax.inject.Singleton
import android.util.Log
import com.google.gson.Gson
import com.materialdesign.escorelive.data.remote.StatisticItem
import com.materialdesign.escorelive.data.remote.TeamStanding
import kotlinx.coroutines.Dispatchers
import kotlinx.coroutines.withContext
import java.util.Calendar

@Singleton
class FootballRepository @Inject constructor(
    private val apiService: FootballApiService
) {

    // Cache for teams to avoid repeated API calls
    private val teamsCache = mutableMapOf<Long, Team>()
    private val leagueTeamsCache = mutableMapOf<Int, List<Team>>()
    private val searchCache = mutableMapOf<String, List<TeamSearchResult>>()

    // Genişletilmiş popüler ligler listesi (daha fazla ülke ve lig)
    private val popularLeagues = listOf(
        // Avrupa'nın büyük ligleri
        LeagueInfo(39, "Premier League", "England", 2024),
        LeagueInfo(140, "La Liga", "Spain", 2024),
        LeagueInfo(78, "Bundesliga", "Germany", 2024),
        LeagueInfo(135, "Serie A", "Italy", 2024),
        LeagueInfo(61, "Ligue 1", "France", 2024),
        LeagueInfo(94, "Primeira Liga", "Portugal", 2024),
        LeagueInfo(88, "Eredivisie", "Netherlands", 2024),
        LeagueInfo(144, "Jupiler Pro League", "Belgium", 2024),
        LeagueInfo(203, "Super Lig", "Turkey", 2024),
        LeagueInfo(197, "Greek Super League", "Greece", 2024),
        LeagueInfo(218, "Swiss Super League", "Switzerland", 2024),
        LeagueInfo(113, "Allsvenskan", "Sweden", 2024),
        LeagueInfo(103, "Eliteserien", "Norway", 2024),
        LeagueInfo(119, "Superligaen", "Denmark", 2024),
        LeagueInfo(345, "Czech First League", "Czech Republic", 2024),
        LeagueInfo(268, "Ekstraklasa", "Poland", 2024),
        LeagueInfo(271, "First League", "Bulgaria", 2024),
        LeagueInfo(318, "A Liga", "Slovenia", 2024),
        LeagueInfo(333, "Prva Liga", "Serbia", 2024),

        // Doğu Avrupa ve Balkanlar
        LeagueInfo(266, "Premier League", "Ukraine", 2024),
        LeagueInfo(235, "Premier League", "Russia", 2024),
        LeagueInfo(327, "Liga I", "Romania", 2024),
        LeagueInfo(276, "HNL", "Croatia", 2024),
        LeagueInfo(332, "1. Liga", "Slovakia", 2024),
        LeagueInfo(274, "NB I", "Hungary", 2024),

        // Orta Doğu
        LeagueInfo(253, "Saudi Pro League", "Saudi Arabia", 2024),
        LeagueInfo(202, "UAE Pro League", "UAE", 2024),
        LeagueInfo(278, "Persian Gulf Pro League", "Iran", 2024),
        LeagueInfo(179, "Qatar Stars League", "Qatar", 2024),
        LeagueInfo(267, "Premier League", "Israel", 2024),

        // Asya
        LeagueInfo(98, "J1 League", "Japan", 2024),
        LeagueInfo(292, "K League 1", "South Korea", 2024),
        LeagueInfo(169, "Super League", "China", 2024),
        LeagueInfo(323, "Indian Super League", "India", 2024),
        LeagueInfo(188, "A-League", "Australia", 2024),
        LeagueInfo(286, "Thai League 1", "Thailand", 2024),
        LeagueInfo(289, "V.League 1", "Vietnam", 2024),
        LeagueInfo(299, "Malaysia Super League", "Malaysia", 2024),
<<<<<<< HEAD
        LeagueInfo(350, "Liga 1", "Indonesia", 2024),
=======
        LeagueInfo(188, "Liga 1", "Indonesia", 2024),
>>>>>>> 7cbde904

        // Amerika
        LeagueInfo(253, "MLS", "USA", 2024),
        LeagueInfo(71, "Serie A", "Brazil", 2024),
        LeagueInfo(128, "Liga Profesional", "Argentina", 2024),
        LeagueInfo(265, "Primera División", "Chile", 2024),
<<<<<<< HEAD
        LeagueInfo(262, "Liga MX", "Mexico", 2024),
        LeagueInfo(239, "Primera A", "Colombia", 2024),
=======
        LeagueInfo(239, "Liga MX", "Mexico", 2024),
        LeagueInfo(274, "Primera A", "Colombia", 2024),
>>>>>>> 7cbde904

        // Afrika
        LeagueInfo(307, "Premier Division", "South Africa", 2024),
        LeagueInfo(233, "Premier League", "Egypt", 2024),
        LeagueInfo(200, "Botola Pro", "Morocco", 2024),
        LeagueInfo(244, "Ligue 1", "Tunisia", 2024),
<<<<<<< HEAD
        LeagueInfo(187, "Ligue 1", "Algeria", 2024),
=======
        LeagueInfo(274, "Ligue 1", "Algeria", 2024),
>>>>>>> 7cbde904

        // Uluslararası Turnuvalar
        LeagueInfo(2, "Champions League", "UEFA", 2024),
        LeagueInfo(3, "Europa League", "UEFA", 2024),
        LeagueInfo(848, "Conference League", "UEFA", 2024),
        LeagueInfo(4, "Euro Championship", "UEFA", 2024),
        LeagueInfo(1, "World Cup", "FIFA", 2024),
        LeagueInfo(45, "Copa America", "CONMEBOL", 2024),
        LeagueInfo(5, "Nations League", "UEFA", 2024),

        // Azerbaycan ve çevre ülkeler
        LeagueInfo(342, "Premier League", "Azerbaijan", 2024),
        LeagueInfo(327, "Erovnuli Liga", "Georgia", 2024),
<<<<<<< HEAD
        LeagueInfo(419, "Premier League", "Armenia", 2024),
        LeagueInfo(387, "Premier League", "Kazakhstan", 2024),
=======
        LeagueInfo(342, "Premier League", "Armenia", 2024),
        LeagueInfo(327, "Superliga", "Kazakhstan", 2024),
>>>>>>> 7cbde904

        // Türkiye çevre ligleri
        LeagueInfo(204, "TFF 1. Lig", "Turkey", 2024),
        LeagueInfo(205, "TFF 2. Lig", "Turkey", 2024),
        LeagueInfo(206, "TFF 3. Lig", "Turkey", 2024)
    )

    data class LeagueInfo(
        val id: Int,
        val name: String,
        val country: String,
        val season: Int
    )

    // GENİŞLETİLMİŞ API TABANLI TAKIM ARAMA FONKSİYONU
    suspend fun searchTeamsAdvanced(query: String): Result<List<TeamSearchResult>> {
        return withContext(Dispatchers.IO) {
            try {
                Log.d("FootballRepository", "Starting enhanced API search for: '$query'")

                if (query.length < 2) {
                    Log.d("FootballRepository", "Query too short, returning empty")
                    return@withContext Result.success(emptyList())
                }

                // Önce cache'den kontrol et
                val cacheKey = query.lowercase()
                searchCache[cacheKey]?.let { cachedResults ->
                    if (cachedResults.isNotEmpty()) {
                        Log.d("FootballRepository", "Found ${cachedResults.size} teams in cache for '$query'")
                        return@withContext Result.success(cachedResults)
                    }
                }

                val allResults = mutableSetOf<TeamSearchResult>()

                // 1. API'den gerçek arama yap
                try {
                    Log.d("FootballRepository", "Calling API search for: '$query'")
                    val response = apiService.searchTeams(searchQuery = query)

                    if (response.isSuccessful) {
                        val apiResults = response.body()?.response?.mapNotNull { teamSearchData ->
                            val team = TeamMapper.mapToTeam(teamSearchData.team)
                            cacheTeam(team)

                            findTeamLeague(team.id)?.let { leagueInfo ->
                                TeamSearchResult(
                                    team = team,
                                    leagueId = leagueInfo.id,
                                    leagueName = leagueInfo.name,
                                    season = leagueInfo.season
                                )
                            }
                        } ?: emptyList()

                        allResults.addAll(apiResults)
                        Log.d("FootballRepository", "API search returned ${apiResults.size} teams")
                    } else {
                        Log.w("FootballRepository", "API search failed with code: ${response.code()}")
                    }
                } catch (e: Exception) {
                    Log.w("FootballRepository", "API search failed, trying league-by-league search", e)
                }

                // 2. Eğer API'den yeterli sonuç yoksa, tüm popüler liglerde arama yap
                if (allResults.size < 10) {
                    Log.d("FootballRepository", "API results insufficient, searching in popular leagues")

                    // Popüler liglerde takım arama
                    val leagueSearchResults = searchInPopularLeagues(query)
                    allResults.addAll(leagueSearchResults)
                    Log.d("FootballRepository", "League search added ${leagueSearchResults.size} teams")
                }

                // 3. Eğer hala yeterli sonuç yoksa manuel takımları ekle
                if (allResults.size < 5) {
                    val manualResults = searchManualTeams(query)
                    allResults.addAll(manualResults)
                    Log.d("FootballRepository", "Added ${manualResults.size} manual results")
                }

                // Sonuçları filtrele ve sırala
                val filteredResults = allResults
                    .filter { result ->
                        result.team.name.contains(query, ignoreCase = true)
                    }
                    .distinctBy { it.team.id }
                    .sortedWith(compareBy<TeamSearchResult> { result ->
                        when {
                            result.team.name.equals(query, ignoreCase = true) -> 0
                            result.team.name.startsWith(query, ignoreCase = true) -> 1
                            else -> 2
                        }
                    }.thenBy { it.team.name })
                    .take(20) // Daha fazla sonuç göster

                // Cache'e kaydet
                searchCache[cacheKey] = filteredResults

                Log.d("FootballRepository", "Final result: ${filteredResults.size} teams for '$query'")
                Result.success(filteredResults)

            } catch (e: Exception) {
                Log.e("FootballRepository", "Exception in searchTeamsAdvanced for '$query'", e)
                Result.failure(e)
            }
        }
    }

    // Popüler liglerde takım arama fonksiyonu
    private suspend fun searchInPopularLeagues(query: String): List<TeamSearchResult> {
        val results = mutableListOf<TeamSearchResult>()

        // Öncelikli ligler (büyük ligler)
        val priorityLeagues = listOf(39, 140, 78, 135, 61, 203, 342, 2, 3)

        // Önce öncelikli liglerde ara
        for (league in popularLeagues.filter { it.id in priorityLeagues }) {
            try {
                val response = apiService.getTeamsByLeague(leagueId = league.id, season = league.season)
                if (response.isSuccessful) {
                    val teams = response.body()?.response?.mapNotNull { teamData ->
                        val team = TeamMapper.mapToTeam(teamData.team)
                        if (team.name.contains(query, ignoreCase = true)) {
                            cacheTeam(team)
                            TeamSearchResult(
                                team = team,
                                leagueId = league.id,
                                leagueName = league.name,
                                season = league.season
                            )
                        } else null
                    } ?: emptyList()

                    results.addAll(teams)

                    // Eğer yeterli sonuç bulduysa diğer ligleri arama
                    if (results.size >= 15) break
                }
            } catch (e: Exception) {
                Log.w("FootballRepository", "Error searching in league ${league.name}", e)
                continue
            }
        }

        // Eğer hala yeterli sonuç yoksa diğer liglerde de ara
        if (results.size < 10) {
<<<<<<< HEAD
            for (league in popularLeagues.filter { it.id !in priorityLeagues }.take(20)) {
=======
            for (league in popularLeagues.filter { it.id !in priorityLeagues }.take(10)) {
>>>>>>> 7cbde904
                try {
                    val response = apiService.getTeamsByLeague(leagueId = league.id, season = league.season)
                    if (response.isSuccessful) {
                        val teams = response.body()?.response?.mapNotNull { teamData ->
                            val team = TeamMapper.mapToTeam(teamData.team)
                            if (team.name.contains(query, ignoreCase = true)) {
                                cacheTeam(team)
                                TeamSearchResult(
                                    team = team,
                                    leagueId = league.id,
                                    leagueName = league.name,
                                    season = league.season
                                )
                            } else null
                        } ?: emptyList()

                        results.addAll(teams)

                        if (results.size >= 15) break
                    }
                } catch (e: Exception) {
                    Log.w("FootballRepository", "Error searching in league ${league.name}", e)
                    continue
                }
            }
        }

        return results
    }

    // GENİŞLETİLMİŞ API TABANLI ÖNERİ FONKSİYONU
    suspend fun getTeamSuggestions(query: String): Result<List<String>> {
        return withContext(Dispatchers.IO) {
            try {
                Log.d("FootballRepository", "Getting enhanced API-based suggestions for: '$query'")

                if (query.isEmpty()) {
                    return@withContext Result.success(emptyList())
                }

                val suggestions = mutableSetOf<String>()

                // ÖNCE API'DEN GERÇEK ARAMA YAP
                try {
                    val searchResult = searchTeamsAdvanced(query)

                    searchResult.onSuccess { results ->
                        // Arama sonuçlarından takım isimlerini al
                        results.forEach { teamSearchResult ->
                            val teamName = teamSearchResult.team.name

                            // Query ile başlayan veya içeren takımları öneriye ekle
                            if (teamName.contains(query, ignoreCase = true)) {
                                suggestions.add(teamName)
                            }

                            // Takım adının kelimelerini kontrol et
                            teamName.split(" ", "-", "_").forEach { word ->
                                if (word.startsWith(query, ignoreCase = true) && word.length > query.length) {
                                    suggestions.add(word)
                                }
                            }
                        }

                        Log.d("FootballRepository", "API search generated ${suggestions.size} suggestions")
                    }
                } catch (e: Exception) {
                    Log.w("FootballRepository", "API search for suggestions failed", e)
                }

                // Eğer API'den yeterli öneri yoksa popüler takım isimlerini ekle
                if (suggestions.size < 5) {
                    val popularTeamNames = getPopularTeamNames()
                    popularTeamNames.forEach { teamName ->
                        if (teamName.contains(query, ignoreCase = true)) {
                            suggestions.add(teamName)
                        }

                        // Takım adının kelimelerini kontrol et
                        teamName.split(" ", "-", "_").forEach { word ->
                            if (word.startsWith(query, ignoreCase = true) && word.length > query.length) {
                                suggestions.add(word)
                            }
                        }
                    }
                    Log.d("FootballRepository", "Popular teams added suggestions, total: ${suggestions.size}")
                }

                // Önerileri sırala ve sınırla
                val sortedSuggestions = suggestions
                    .filter { it.length >= query.length } // En az query kadar uzun olmalı
                    .sortedWith(compareBy<String> { suggestion ->
                        when {
                            suggestion.equals(query, ignoreCase = true) -> 0
                            suggestion.startsWith(query, ignoreCase = true) -> 1
                            suggestion.contains(query, ignoreCase = true) -> 2
                            else -> 3
                        }
                    }.thenBy { it.length }.thenBy { it })
                    .take(10) // Daha fazla öneri

                Log.d("FootballRepository", "Final enhanced suggestions (${sortedSuggestions.size}): $sortedSuggestions")
                Result.success(sortedSuggestions)

            } catch (e: Exception) {
                Log.e("FootballRepository", "Exception in getTeamSuggestions", e)
                Result.failure(e)
            }
        }
    }

    // Popüler takım isimlerini getir
    private fun getPopularTeamNames(): List<String> {
        return listOf(
            // İngilizce takımlar
            "Arsenal", "Chelsea", "Manchester United", "Manchester City", "Liverpool", "Tottenham",
            "Leicester City", "West Ham", "Newcastle", "Brighton", "Aston Villa", "Crystal Palace",

            // İspanyol takımlar
            "Barcelona", "Real Madrid", "Atletico Madrid", "Sevilla", "Valencia", "Villarreal",
            "Athletic Bilbao", "Real Sociedad", "Betis", "Espanyol",

            // Alman takımlar
            "Bayern Munich", "Borussia Dortmund", "RB Leipzig", "Bayer Leverkusen", "Borussia Monchengladbach",
            "Eintracht Frankfurt", "Wolfsburg", "Schalke", "Werder Bremen", "Hamburg",

            // İtalyan takımlar
            "Juventus", "Inter Milan", "AC Milan", "Roma", "Napoli", "Lazio", "Atalanta", "Fiorentina",
            "Torino", "Genoa", "Sampdoria", "Bologna",

            // Fransız takımlar
            "Paris Saint-Germain", "Marseille", "Lyon", "Monaco", "Lille", "Nice", "Rennes", "Nantes",
            "Bordeaux", "Saint-Etienne",

            // Türk takımlar
            "Galatasaray", "Fenerbahce", "Besiktas", "Trabzonspor", "Basaksehir", "Antalyaspor",
            "Konyaspor", "Sivasspor", "Alanyaspor", "Rizespor", "Kayserispor", "Samsunspor",
            "Gaziantepspor", "Denizlispor", "Goztepe", "Kasimpasa", "Yeni Malatyaspor",

            // Azerbaycan takımlar
            "Qarabag", "Neftchi", "Sabah", "Zira", "Sumqayit", "Kapaz", "Sabail", "Turan Tovuz",

            // Diğer popüler takımlar
            "Ajax", "PSV", "Feyenoord", "Anderlecht", "Club Brugge", "Benfica", "Porto", "Sporting",
            "Celtic", "Rangers", "Olympiacos", "Panathinaikos", "Red Star Belgrade", "Dynamo Kiev",
            "Shakhtar Donetsk", "Sparta Prague", "Slavia Prague", "Legia Warsaw", "Dinamo Zagreb"
        )
    }

    // GENİŞLETİLMİŞ Manuel takım listesi
    private fun searchManualTeams(query: String): List<TeamSearchResult> {
        val manualTeams = listOf(
            // Premier League
            ManualTeam(42, "Arsenal", 39, "Premier League", "https://media.api-sports.io/football/teams/42.png"),
            ManualTeam(49, "Chelsea", 39, "Premier League", "https://media.api-sports.io/football/teams/49.png"),
            ManualTeam(33, "Manchester United", 39, "Premier League", "https://media.api-sports.io/football/teams/33.png"),
            ManualTeam(50, "Manchester City", 39, "Premier League", "https://media.api-sports.io/football/teams/50.png"),
            ManualTeam(40, "Liverpool", 39, "Premier League", "https://media.api-sports.io/football/teams/40.png"),
            ManualTeam(47, "Tottenham", 39, "Premier League", "https://media.api-sports.io/football/teams/47.png"),
            ManualTeam(66, "Aston Villa", 39, "Premier League", "https://media.api-sports.io/football/teams/66.png"),
            ManualTeam(34, "Newcastle", 39, "Premier League", "https://media.api-sports.io/football/teams/34.png"),
            ManualTeam(51, "Brighton", 39, "Premier League", "https://media.api-sports.io/football/teams/51.png"),
            ManualTeam(48, "West Ham", 39, "Premier League", "https://media.api-sports.io/football/teams/48.png"),

            // La Liga
            ManualTeam(529, "Barcelona", 140, "La Liga", "https://media.api-sports.io/football/teams/529.png"),
            ManualTeam(541, "Real Madrid", 140, "La Liga", "https://media.api-sports.io/football/teams/541.png"),
            ManualTeam(530, "Atletico Madrid", 140, "La Liga", "https://media.api-sports.io/football/teams/530.png"),
            ManualTeam(536, "Sevilla", 140, "La Liga", "https://media.api-sports.io/football/teams/536.png"),
            ManualTeam(532, "Valencia", 140, "La Liga", "https://media.api-sports.io/football/teams/532.png"),
            ManualTeam(533, "Villarreal", 140, "La Liga", "https://media.api-sports.io/football/teams/533.png"),
            ManualTeam(531, "Athletic Bilbao", 140, "La Liga", "https://media.api-sports.io/football/teams/531.png"),
            ManualTeam(548, "Real Sociedad", 140, "La Liga", "https://media.api-sports.io/football/teams/548.png"),

            // Bundesliga
            ManualTeam(157, "Bayern Munich", 78, "Bundesliga", "https://media.api-sports.io/football/teams/157.png"),
            ManualTeam(165, "Borussia Dortmund", 78, "Bundesliga", "https://media.api-sports.io/football/teams/165.png"),
            ManualTeam(173, "RB Leipzig", 78, "Bundesliga", "https://media.api-sports.io/football/teams/173.png"),
            ManualTeam(168, "Bayer Leverkusen", 78, "Bundesliga", "https://media.api-sports.io/football/teams/168.png"),
            ManualTeam(161, "Borussia Monchengladbach", 78, "Bundesliga", "https://media.api-sports.io/football/teams/161.png"),
            ManualTeam(169, "Eintracht Frankfurt", 78, "Bundesliga", "https://media.api-sports.io/football/teams/169.png"),

            // Serie A
            ManualTeam(496, "Juventus", 135, "Serie A", "https://media.api-sports.io/football/teams/496.png"),
            ManualTeam(505, "Inter Milan", 135, "Serie A", "https://media.api-sports.io/football/teams/505.png"),
            ManualTeam(489, "AC Milan", 135, "Serie A", "https://media.api-sports.io/football/teams/489.png"),
            ManualTeam(497, "Roma", 135, "Serie A", "https://media.api-sports.io/football/teams/497.png"),
            ManualTeam(492, "Napoli", 135, "Serie A", "https://media.api-sports.io/football/teams/492.png"),
            ManualTeam(487, "Lazio", 135, "Serie A", "https://media.api-sports.io/football/teams/487.png"),
            ManualTeam(499, "Atalanta", 135, "Serie A", "https://media.api-sports.io/football/teams/499.png"),

            // Ligue 1
            ManualTeam(85, "Paris Saint-Germain", 61, "Ligue 1", "https://media.api-sports.io/football/teams/85.png"),
            ManualTeam(79, "Marseille", 61, "Ligue 1", "https://media.api-sports.io/football/teams/79.png"),
            ManualTeam(80, "Lyon", 61, "Ligue 1", "https://media.api-sports.io/football/teams/80.png"),
            ManualTeam(82, "Monaco", 61, "Ligue 1", "https://media.api-sports.io/football/teams/82.png"),
            ManualTeam(94, "Lille", 61, "Ligue 1", "https://media.api-sports.io/football/teams/94.png"),

            // Türkiye Super Lig
            ManualTeam(559, "Galatasaray", 203, "Super Lig", "https://media.api-sports.io/football/teams/559.png"),
            ManualTeam(562, "Fenerbahce", 203, "Super Lig", "https://media.api-sports.io/football/teams/562.png"),
            ManualTeam(558, "Besiktas", 203, "Super Lig", "https://media.api-sports.io/football/teams/558.png"),
            ManualTeam(564, "Trabzonspor", 203, "Super Lig", "https://media.api-sports.io/football/teams/564.png"),
            ManualTeam(612, "Basaksehir", 203, "Super Lig", "https://media.api-sports.io/football/teams/612.png"),
            ManualTeam(565, "Antalyaspor", 203, "Super Lig", "https://media.api-sports.io/football/teams/565.png"),
            ManualTeam(567, "Konyaspor", 203, "Super Lig", "https://media.api-sports.io/football/teams/567.png"),
            ManualTeam(563, "Sivasspor", 203, "Super Lig", "https://media.api-sports.io/football/teams/563.png"),
            ManualTeam(579, "Alanyaspor", 203, "Super Lig", "https://media.api-sports.io/football/teams/579.png"),
            ManualTeam(566, "Rizespor", 203, "Super Lig", "https://media.api-sports.io/football/teams/566.png"),
            ManualTeam(568, "Kayserispor", 203, "Super Lig", "https://media.api-sports.io/football/teams/568.png"),
            ManualTeam(570, "Samsunspor", 203, "Super Lig", "https://media.api-sports.io/football/teams/570.png"),
            ManualTeam(571, "Gaziantepspor", 203, "Super Lig", "https://media.api-sports.io/football/teams/571.png"),
            ManualTeam(572, "Goztepe", 203, "Super Lig", "https://media.api-sports.io/football/teams/572.png"),
            ManualTeam(573, "Kasimpasa", 203, "Super Lig", "https://media.api-sports.io/football/teams/573.png"),

            // Azerbaycan Premier League
            ManualTeam(553, "Qarabag", 342, "Premier League", "https://media.api-sports.io/football/teams/553.png"),
            ManualTeam(554, "Neftchi", 342, "Premier League", "https://media.api-sports.io/football/teams/554.png"),
            ManualTeam(555, "Sabah", 342, "Premier League", "https://media.api-sports.io/football/teams/555.png"),
            ManualTeam(556, "Zira", 342, "Premier League", "https://media.api-sports.io/football/teams/556.png"),
            ManualTeam(557, "Sumqayit", 342, "Premier League", "https://media.api-sports.io/football/teams/557.png"),
            ManualTeam(558, "Kapaz", 342, "Premier League", "https://media.api-sports.io/football/teams/558.png"),
            ManualTeam(559, "Sabail", 342, "Premier League", "https://media.api-sports.io/football/teams/559.png"),

            // Diğer popüler takımlar
            ManualTeam(194, "Ajax", 88, "Eredivisie", "https://media.api-sports.io/football/teams/194.png"),
            ManualTeam(195, "PSV", 88, "Eredivisie", "https://media.api-sports.io/football/teams/195.png"),
            ManualTeam(196, "Feyenoord", 88, "Eredivisie", "https://media.api-sports.io/football/teams/196.png"),
            ManualTeam(211, "Benfica", 94, "Primeira Liga", "https://media.api-sports.io/football/teams/211.png"),
            ManualTeam(212, "Porto", 94, "Primeira Liga", "https://media.api-sports.io/football/teams/212.png"),
            ManualTeam(213, "Sporting", 94, "Primeira Liga", "https://media.api-sports.io/football/teams/213.png")
        )

        return manualTeams
            .filter { it.name.contains(query, ignoreCase = true) }
            .map { manualTeam ->
                val team = Team(
                    id = manualTeam.id.toLong(),
                    name = manualTeam.name,
                    logo = manualTeam.logoUrl,
                    shortName = manualTeam.name.take(3).uppercase()
                )
                cacheTeam(team)

                TeamSearchResult(
                    team = team,
                    leagueId = manualTeam.leagueId,
                    leagueName = manualTeam.leagueName,
                    season = 2024
                )
            }
    }

    data class ManualTeam(
        val id: Int,
        val name: String,
        val leagueId: Int,
        val leagueName: String,
        val logoUrl: String
    )

    private suspend fun findTeamLeague(teamId: Long): LeagueInfo? {
        // Genişletilmiş manuel takımlar için ID tabanlı mapping
        return when (teamId.toInt()) {
            // Premier League
            in listOf(42, 49, 33, 50, 40, 47, 66, 34, 51, 48) -> LeagueInfo(39, "Premier League", "England", 2024)
            // La Liga
            in listOf(529, 541, 530, 536, 532, 533, 531, 548) -> LeagueInfo(140, "La Liga", "Spain", 2024)
            // Bundesliga
            in listOf(157, 165, 173, 168, 161, 169) -> LeagueInfo(78, "Bundesliga", "Germany", 2024)
            // Serie A
            in listOf(496, 505, 489, 497, 492, 487, 499) -> LeagueInfo(135, "Serie A", "Italy", 2024)
            // Ligue 1
            in listOf(85, 79, 80, 82, 94) -> LeagueInfo(61, "Ligue 1", "France", 2024)
            // Türkiye Super Lig
            in listOf(559, 562, 558, 564, 612, 565, 567, 563, 579, 566, 568, 570, 571, 572, 573) -> LeagueInfo(203, "Super Lig", "Turkey", 2024)
            // Azerbaycan Premier League
            in listOf(553, 554, 555, 556, 557, 558, 559) -> LeagueInfo(342, "Premier League", "Azerbaijan", 2024)
            // Eredivisie
            in listOf(194, 195, 196) -> LeagueInfo(88, "Eredivisie", "Netherlands", 2024)
            // Primeira Liga
            in listOf(211, 212, 213) -> LeagueInfo(94, "Primeira Liga", "Portugal", 2024)
            else -> {
                // API'den kontrol et
                for (league in popularLeagues) {
                    try {
                        val response = apiService.getTeamsByLeague(leagueId = league.id, season = league.season)
                        if (response.isSuccessful) {
                            val teamExists = response.body()?.response?.any { it.team.id == teamId } == true
                            if (teamExists) {
                                return league
                            }
                        }
                    } catch (e: Exception) {
                        continue
                    }
                }
                popularLeagues.firstOrNull() // Fallback
            }
        }
    }

    // Mevcut fonksiyonları güncelle
    suspend fun searchTeams(query: String): Result<List<Team>> {
        return searchTeamsAdvanced(query).map { results ->
            results.map { it.team }
        }
    }

    // HIZLI ARAMA - Suggestion'a tıklandığında
    suspend fun searchTeamByExactName(teamName: String): Result<List<TeamSearchResult>> {
        Log.d("FootballRepository", "searchTeamByExactName called with: '$teamName'")

        return withContext(Dispatchers.IO) {
            try {
                val result = searchTeamsAdvanced(teamName)

                result.fold(
                    onSuccess = { results ->
                        // Tam eşleşme öncelikli
                        val exactMatch = results.find {
                            it.team.name.equals(teamName, ignoreCase = true)
                        }

                        if (exactMatch != null) {
                            Log.d("FootballRepository", "Found exact match for '$teamName'")
                            Result.success(listOf(exactMatch))
                        } else if (results.isNotEmpty()) {
                            Log.d("FootballRepository", "Found similar match for '$teamName'")
                            Result.success(results.take(1))
                        } else {
                            Log.d("FootballRepository", "No matches found for '$teamName'")
                            Result.success(emptyList())
                        }
                    },
                    onFailure = { exception ->
                        Log.e("FootballRepository", "Exact search failed for '$teamName'", exception)
                        Result.failure(exception)
                    }
                )

            } catch (e: Exception) {
                Log.e("FootballRepository", "Exception in searchTeamByExactName", e)
                Result.failure(e)
            }
        }
    }

    // Cache temizleme fonksiyonu
    fun clearSearchCache() {
        searchCache.clear()
        Log.d("FootballRepository", "Search cache cleared")
    }

    private fun cacheTeam(team: Team) {
        teamsCache[team.id] = team
    }

    fun getCachedTeam(teamId: Long): Team? {
        return teamsCache[teamId]
    }

    // Diğer metodlar - Basitleştirilmiş hata yönetimi ile
    suspend fun getLiveMatches(): Result<List<Match>> {
        return withContext(Dispatchers.IO) {
            try {
                Log.d("FootballRepository", "Fetching live matches...")
                val response = apiService.getLiveFixtures()

                if (response.isSuccessful) {
                    val fixtures = response.body()?.response ?: emptyList()
                    Log.d("FootballRepository", "API returned ${fixtures.size} live fixtures")

                    val liveMatches = fixtures.mapNotNull { fixture ->
                        try {
                            val match = FixtureMapper.mapToMatch(fixture)
                            cacheTeam(match.homeTeam)
                            cacheTeam(match.awayTeam)
                            match
                        } catch (e: Exception) {
                            Log.e("FootballRepository", "Error converting fixture", e)
                            null
                        }
                    }

                    Result.success(liveMatches)
                } else {
                    Log.e("FootballRepository", "API Error: ${response.code()}")
                    Result.failure(Exception("API Error: ${response.code()}"))
                }
            } catch (e: Exception) {
                Log.e("FootballRepository", "Exception in getLiveMatches", e)
                Result.failure(e)
            }
        }
    }

    suspend fun getMatchesByDate(date: String): Result<List<Match>> {
        return withContext(Dispatchers.IO) {
            try {
                val response = apiService.getFixturesByDate(date = date)
                if (response.isSuccessful) {
                    val fixtures = response.body()?.response ?: emptyList()
                    val matches = fixtures.mapNotNull { fixture ->
                        try {
                            val match = FixtureMapper.mapToMatch(fixture)
                            cacheTeam(match.homeTeam)
                            cacheTeam(match.awayTeam)
                            match
                        } catch (e: Exception) {
                            null
                        }
                    }
                    Result.success(matches)
                } else {
                    Result.failure(Exception("API Error: ${response.code()}"))
                }
            } catch (e: Exception) {
                Result.failure(e)
            }
        }
    }

    suspend fun getMatchesByLeague(leagueId: Int, season: Int): Result<List<Match>> {
        return withContext(Dispatchers.IO) {
            try {
                val response = apiService.getFixturesByLeague(leagueId = leagueId, season = season)
                if (response.isSuccessful) {
                    val fixtures = response.body()?.response ?: emptyList()
                    val matches = fixtures.mapNotNull { fixture ->
                        try {
                            val match = FixtureMapper.mapToMatch(fixture)
                            cacheTeam(match.homeTeam)
                            cacheTeam(match.awayTeam)
                            match
                        } catch (e: Exception) {
                            null
                        }
                    }

                    val leagueTeams = mutableSetOf<Team>()
                    matches.forEach { match ->
                        leagueTeams.add(match.homeTeam)
                        leagueTeams.add(match.awayTeam)
                    }
                    leagueTeamsCache[leagueId] = leagueTeams.toList()

                    Result.success(matches)
                } else {
                    Result.failure(Exception("API Error: ${response.code()}"))
                }
            } catch (e: Exception) {
                Result.failure(e)
            }
        }
    }

    suspend fun getMatchDetails(matchId: Long): Result<Match> {
        return withContext(Dispatchers.IO) {
            try {
                val response = apiService.getFixtureById(fixtureId = matchId)
                if (response.isSuccessful) {
                    val fixture = response.body()?.response?.firstOrNull()
                    if (fixture != null) {
                        val match = FixtureMapper.mapToMatch(fixture)
                        cacheTeam(match.homeTeam)
                        cacheTeam(match.awayTeam)
                        Result.success(match)
                    } else {
                        Result.failure(Exception("Match not found"))
                    }
                } else {
                    Result.failure(Exception("API Error: ${response.code()}"))
                }
            } catch (e: Exception) {
                Result.failure(e)
            }
        }
    }

    suspend fun getH2HMatches(homeTeamId: Long, awayTeamId: Long): Result<List<Match>> {
        return withContext(Dispatchers.IO) {
            try {
                val h2h = "$homeTeamId-$awayTeamId"
                val response = apiService.getH2HMatches(h2h = h2h)
                if (response.isSuccessful) {
                    val fixtures = response.body()?.response ?: emptyList()
                    val h2hMatches = fixtures.mapNotNull { fixture ->
                        try {
                            FixtureMapper.mapToMatch(fixture)
                        } catch (e: Exception) {
                            null
                        }
                    }
                    Result.success(h2hMatches)
                } else {
                    Result.failure(Exception("API Error: ${response.code()}"))
                }
            } catch (e: Exception) {
                Result.failure(e)
            }
        }
    }

    suspend fun getMatchEvents(matchId: Long): Result<List<MatchEvent>> {
        return withContext(Dispatchers.IO) {
            try {
                val response = apiService.getMatchEvents(fixtureId = matchId)
                if (response.isSuccessful) {
                    val events = response.body()?.response ?: emptyList()
                    val matchEvents = events.mapNotNull { eventData ->
                        try {
                            MatchEvent(
                                id = eventData.id ?: 0L,
                                minute = eventData.time.elapsed,
                                type = eventData.type,
                                detail = eventData.detail,
                                player = eventData.player.name,
                                assistPlayer = eventData.assist?.name,
                                team = eventData.team.name,
                                isHomeTeam = true
                            )
                        } catch (e: Exception) {
                            null
                        }
                    }
                    Result.success(matchEvents)
                } else {
                    Result.failure(Exception("API Error: ${response.code()}"))
                }
            } catch (e: Exception) {
                Result.failure(e)
            }
        }
    }

    suspend fun getMatchLineup(matchId: Long): Result<List<LineupPlayer>> {
        return withContext(Dispatchers.IO) {
            try {
                val response = apiService.getMatchLineups(fixtureId = matchId)
                if (response.isSuccessful) {
                    val lineups = response.body()?.response ?: emptyList()
                    val players = mutableListOf<LineupPlayer>()

                    lineups.forEachIndexed { teamIndex, lineup ->
                        val isHomeTeam = teamIndex == 0

                        lineup.startXI.forEach { startingPlayer ->
                            players.add(
                                LineupPlayer(
                                    id = startingPlayer.player.id,
                                    name = startingPlayer.player.name,
                                    number = startingPlayer.player.number,
                                    position = startingPlayer.player.pos,
                                    isStarting = true,
                                    isHomeTeam = isHomeTeam
                                )
                            )
                        }

                        lineup.substitutes.forEach { substitute ->
                            players.add(
                                LineupPlayer(
                                    id = substitute.player.id,
                                    name = substitute.player.name,
                                    number = substitute.player.number,
                                    position = substitute.player.pos,
                                    isStarting = false,
                                    isHomeTeam = isHomeTeam
                                )
                            )
                        }
                    }
                    Result.success(players)
                } else {
                    Result.failure(Exception("API Error: ${response.code()}"))
                }
            } catch (e: Exception) {
                Result.failure(e)
            }
        }
    }

    suspend fun getMatchStatistics(matchId: Long): Result<MatchStatistics> {
        return withContext(Dispatchers.IO) {
            try {
                val response = apiService.getMatchStatistics(fixtureId = matchId)
                if (response.isSuccessful) {
                    val stats = response.body()?.response ?: emptyList()
                    if (stats.size >= 2) {
                        val homeStats = stats[0].statistics
                        val awayStats = stats[1].statistics

                        val matchStats = MatchStatistics(
                            homePossession = getStatValue(homeStats, "Ball Possession")?.toString()?.replace("%", "")?.toIntOrNull() ?: 0,
                            awayPossession = getStatValue(awayStats, "Ball Possession")?.toString()?.replace("%", "")?.toIntOrNull() ?: 0,
                            homeShots = getStatValue(homeStats, "Total Shots")?.toString()?.toIntOrNull() ?: 0,
                            awayShots = getStatValue(awayStats, "Total Shots")?.toString()?.toIntOrNull() ?: 0,
                            homeShotsOnTarget = getStatValue(homeStats, "Shots on Goal")?.toString()?.toIntOrNull() ?: 0,
                            awayShotsOnTarget = getStatValue(awayStats, "Shots on Goal")?.toString()?.toIntOrNull() ?: 0,
                            homeCorners = getStatValue(homeStats, "Corner Kicks")?.toString()?.toIntOrNull() ?: 0,
                            awayCorners = getStatValue(awayStats, "Corner Kicks")?.toString()?.toIntOrNull() ?: 0,
                            homeYellowCards = getStatValue(homeStats, "Yellow Cards")?.toString()?.toIntOrNull() ?: 0,
                            awayYellowCards = getStatValue(awayStats, "Yellow Cards")?.toString()?.toIntOrNull() ?: 0,
                            homeRedCards = getStatValue(homeStats, "Red Cards")?.toString()?.toIntOrNull() ?: 0,
                            awayRedCards = getStatValue(awayStats, "Red Cards")?.toString()?.toIntOrNull() ?: 0,
                            homeFouls = getStatValue(homeStats, "Fouls")?.toString()?.toIntOrNull() ?: 0,
                            awayFouls = getStatValue(awayStats, "Fouls")?.toString()?.toIntOrNull() ?: 0,
                            homeOffsides = getStatValue(homeStats, "Offsides")?.toString()?.toIntOrNull() ?: 0,
                            awayOffsides = getStatValue(awayStats, "Offsides")?.toString()?.toIntOrNull() ?: 0
                        )
                        Result.success(matchStats)
                    } else {
                        Result.failure(Exception("Insufficient statistics data"))
                    }
                } else {
                    Result.failure(Exception("API Error: ${response.code()}"))
                }
            } catch (e: Exception) {
                Result.failure(e)
            }
        }
    }

    suspend fun getStandings(leagueId: Int, season: Int): Result<List<TeamStanding>> {
        return withContext(Dispatchers.IO) {
            try {
                val response = apiService.getStandings(leagueId = leagueId, season = season)
                if (response.isSuccessful) {
                    val standingsData = response.body()?.response?.firstOrNull()
                    val standings = standingsData?.league?.standings?.firstOrNull() ?: emptyList()
                    Result.success(standings)
                } else {
                    Result.failure(Exception("API Error: ${response.code()}"))
                }
            } catch (e: Exception) {
                Result.failure(e)
            }
        }
    }

    private fun getStatValue(statistics: List<StatisticItem>, type: String): Any? {
        return statistics.find { it.type == type }?.value
    }

    // Favori takımların maçlarını getir (geçmiş, live, gelecek)
    suspend fun getFavoriteTeamsMatches(favoriteTeamIds: Set<Long>): Result<List<Match>> {
        return withContext(Dispatchers.IO) {
            try {
                Log.d("FootballRepository", "Getting matches for ${favoriteTeamIds.size} favorite teams")

                if (favoriteTeamIds.isEmpty()) {
                    return@withContext Result.success(emptyList())
                }

                val allMatches = mutableListOf<Match>()

                // Her favori takım için maçları getir
                for (teamId in favoriteTeamIds) {
                    try {
                        // Takımın ligini bul
                        val teamLeague = findTeamLeagueById(teamId)

                        if (teamLeague != null) {
                            // Bu ligdeki tüm maçları getir
                            val leagueMatches = getMatchesByLeague(teamLeague.id, teamLeague.season)

                            leagueMatches.onSuccess { matches ->
                                // Sadece bu takımın maçlarını filtrele
                                val teamMatches = matches.filter { match ->
                                    match.homeTeam.id == teamId || match.awayTeam.id == teamId
                                }
                                allMatches.addAll(teamMatches)
                                Log.d("FootballRepository", "Found ${teamMatches.size} matches for team $teamId")
                            }
                        }
                    } catch (e: Exception) {
                        Log.w("FootballRepository", "Error getting matches for team $teamId", e)
                        continue
                    }
                }

                // Maçları tarihe göre sırala (son maçlar önce)
                val sortedMatches = allMatches
                    .distinctBy { it.id }
                    .sortedWith(compareByDescending<Match> { match ->
                        try {
                            val inputFormat = java.text.SimpleDateFormat("yyyy-MM-dd'T'HH:mm:ssXXX", java.util.Locale.getDefault())
                            match.kickoffTime?.let { inputFormat.parse(it)?.time } ?: 0L
                        } catch (e: Exception) {
                            0L
                        }
                    })

                Log.d("FootballRepository", "Total favorite team matches: ${sortedMatches.size}")
                Result.success(sortedMatches)

            } catch (e: Exception) {
                Log.e("FootballRepository", "Exception in getFavoriteTeamsMatches", e)
                Result.failure(e)
            }
        }
    }

    // Takım ID'sine göre lige bul
    private suspend fun findTeamLeagueById(teamId: Long): LeagueInfo? {
        // Önce manuel mapping
        return when (teamId.toInt()) {
            // Premier League
            in listOf(42, 49, 33, 50, 40, 47, 66, 34, 51, 48) -> LeagueInfo(39, "Premier League", "England", 2024)
            // La Liga
            in listOf(529, 541, 530, 536, 532, 533, 531, 548) -> LeagueInfo(140, "La Liga", "Spain", 2024)
            // Bundesliga
            in listOf(157, 165, 173, 168, 161, 169) -> LeagueInfo(78, "Bundesliga", "Germany", 2024)
            // Serie A
            in listOf(496, 505, 489, 497, 492, 487, 499) -> LeagueInfo(135, "Serie A", "Italy", 2024)
            // Ligue 1
            in listOf(85, 79, 80, 82, 94) -> LeagueInfo(61, "Ligue 1", "France", 2024)
            // Türkiye Super Lig
            in listOf(559, 562, 558, 564, 612, 565, 567, 563, 579, 566, 568, 570, 571, 572, 573) -> LeagueInfo(203, "Super Lig", "Turkey", 2024)
            // Azerbaycan Premier League
            in listOf(553, 554, 555, 556, 557, 558, 559) -> LeagueInfo(342, "Premier League", "Azerbaijan", 2024)
            // Eredivisie
            in listOf(194, 195, 196) -> LeagueInfo(88, "Eredivisie", "Netherlands", 2024)
            // Primeira Liga
            in listOf(211, 212, 213) -> LeagueInfo(94, "Primeira Liga", "Portugal", 2024)
            else -> {
                // API'den kontrol et
                for (league in popularLeagues) {
                    try {
                        val response = apiService.getTeamsByLeague(leagueId = league.id, season = league.season)
                        if (response.isSuccessful) {
                            val teamExists = response.body()?.response?.any { it.team.id == teamId } == true
                            if (teamExists) {
                                return league
                            }
                        }
                    } catch (e: Exception) {
                        continue
                    }
                }
                popularLeagues.firstOrNull() // Fallback
            }
        }
    }

    // Utility methods
    fun getTeamsCacheSize(): Int = teamsCache.size

    fun getSearchCacheSize(): Int = searchCache.size

    fun clearAllCaches() {
        teamsCache.clear()
        leagueTeamsCache.clear()
        searchCache.clear()
        Log.d("FootballRepository", "All caches cleared")
    }

    // For debugging
    fun getPopularLeagues(): List<LeagueInfo> = popularLeagues.toList()

    fun isTeamCached(teamId: Long): Boolean = teamsCache.containsKey(teamId)

    // Test method for debugging
    fun testFavoriteTeamMatches() {
        Log.d("FootballRepository", "Testing favorite team matches with IDs: $favoriteTeamIds")
        if (favoriteTeamIds.isNotEmpty()) {
            loadFavoriteTeamMatches()
        } else {
            Log.d("FootballRepository", "No favorite teams to test")
        }
    }

    // Method to manually add test favorite teams (for debugging)
    fun addTestFavoriteTeams() {
        favoriteTeamIds.addAll(listOf(42L, 529L, 559L)) // Arsenal, Barcelona, Galatasaray
        Log.d("FootballRepository", "Added test favorite teams: $favoriteTeamIds")
    }

    // Get current matches by status
    fun getCurrentLiveMatches(): List<Match> {
        return emptyList() // Bu method gerçek implementation gerektirir
    }

    fun getCurrentUpcomingMatches(): List<Match> {
        return emptyList() // Bu method gerçek implementation gerektirir
    }

    fun getCurrentFavoriteMatches(): List<Match> {
        return emptyList() // Bu method gerçek implementation gerektirir
    }

    fun getCurrentTodayMatches(): List<Match> {
        return emptyList() // Bu method gerçek implementation gerektirir
    }

    // Force refresh all data
    fun forceRefreshAll() {
        Log.d("FootballRepository", "Force refreshing all data")
        clearAllCaches()
    }

    // Additional utility methods
    fun hasAnyFavoriteTeams(): Boolean {
        return favoriteTeamIds.isNotEmpty()
    }

    fun getFavoriteTeamsCount(): Int {
        return favoriteTeamIds.size
    }

    fun getAllMatchesCount(): Int {
        return 0 // Bu method gerçek implementation gerektirir
    }

    fun getFilteredMatchesCount(): Int {
        return 0 // Bu method gerçek implementation gerektirir
    }

    // Get matches filtered by current tab selection
    fun getMatchesForTab(tabType: String, date: String): Result<List<Match>> {
        return when (tabType.lowercase()) {
            "upcoming" -> getMatchesByDate(date)
            "score", "live" -> getLiveMatches()
            "favorites" -> getFavoriteTeamsMatches(setOf()) // Empty set for now
            else -> getMatchesByDate(date)
        }
    }

    private val favoriteTeamIds = mutableSetOf<Long>()

    private fun loadFavoriteTeamMatches() {
        // Bu method implementation gerektirir
        Log.d("FootballRepository", "Loading favorite team matches")
    }

    override fun onCleared() {
        Log.d("FootballRepository", "FootballRepository onCleared called")
        // Repository cleared
    }
}
return league
}
}
} catch (e: Exception) {
    continue
}
}
null
}
}
}

// Favori takımların maçlarını getir (geçmiş, live, gelecek)
suspend fun getFavoriteTeamsMatches(favoriteTeamIds: Set<Long>): Result<List<Match>> {
    return withContext(Dispatchers.IO) {
        try {
            Log.d("FootballRepository", "Getting matches for ${favoriteTeamIds.size} favorite teams")

            if (favoriteTeamIds.isEmpty()) {
                return@withContext Result.success(emptyList())
            }

            val allMatches = mutableListOf<Match>()

            // Her favori takım için maçları getir
            for (teamId in favoriteTeamIds) {
                try {
                    // Takımın ligini bul
                    val teamLeague = findTeamLeagueById(teamId)

                    if (teamLeague != null) {
                        // Bu ligdeki tüm maçları getir
                        val leagueMatches = getMatchesByLeague(teamLeague.id, teamLeague.season)

                        leagueMatches.onSuccess { matches ->
                            // Sadece bu takımın maçlarını filtrele
                            val teamMatches = matches.filter { match ->
                                match.homeTeam.id == teamId || match.awayTeam.id == teamId
                            }
                            allMatches.addAll(teamMatches)
                            Log.d("FootballRepository", "Found ${teamMatches.size} matches for team $teamId")
                        }
                    }
                } catch (e: Exception) {
                    Log.w("FootballRepository", "Error getting matches for team $teamId", e)
                    continue
                }
            }

            // Maçları tarihe göre sırala (son maçlar önce)
            val sortedMatches = allMatches
                .distinctBy { it.id }
                .sortedWith(compareByDescending<Match> { match ->
                    try {
                        val inputFormat = java.text.SimpleDateFormat("yyyy-MM-dd'T'HH:mm:ssXXX", java.util.Locale.getDefault())
                        match.kickoffTime?.let { inputFormat.parse(it)?.time } ?: 0L
                    } catch (e: Exception) {
                        0L
                    }
                })

            Log.d("FootballRepository", "Total favorite team matches: ${sortedMatches.size}")
            Result.success(sortedMatches)

        } catch (e: Exception) {
            Log.e("FootballRepository", "Exception in getFavoriteTeamsMatches", e)
            Result.failure(e)
        }
    }
}

// Takım ID'sine göre lige bul
private suspend fun findTeamLeagueById(teamId: Long): LeagueInfo? {
    // Önce manuel mapping
    return when (teamId.toInt()) {
        // Premier League
        in listOf(42, 49, 33, 50, 40, 47, 66, 34, 51, 48) -> LeagueInfo(39, "Premier League", "England", 2024)
        // La Liga
        in listOf(529, 541, 530, 536, 532, 533, 531, 548) -> LeagueInfo(140, "La Liga", "Spain", 2024)
        // Bundesliga
        in listOf(157, 165, 173, 168, 161, 169) -> LeagueInfo(78, "Bundesliga", "Germany", 2024)
        // Serie A
        in listOf(496, 505, 489, 497, 492, 487, 499) -> LeagueInfo(135, "Serie A", "Italy", 2024)
        // Ligue 1
        in listOf(85, 79, 80, 82, 94) -> LeagueInfo(61, "Ligue 1", "France", 2024)
        // Türkiye Super Lig
        in listOf(559, 562, 558, 564, 612, 565, 567, 563, 579, 566, 568, 570, 571, 572, 573) -> LeagueInfo(203, "Super Lig", "Turkey", 2024)
        // Azerbaycan Premier League
        in listOf(553, 554, 555, 556, 557, 558, 559) -> LeagueInfo(342, "Premier League", "Azerbaijan", 2024)
        // Eredivisie
        in listOf(194, 195, 196) -> LeagueInfo(88, "Eredivisie", "Netherlands", 2024)
        // Primeira Liga
        in listOf(211, 212, 213) -> LeagueInfo(94, "Primeira Liga", "Portugal", 2024)
        else -> {
            // API'den kontrol et
            for (league in popularLeagues) {
                try {
                    val response = apiService.getTeamsByLeague(leagueId = league.id, season = league.season)
                    if (response.isSuccessful) {
                        val teamExists = response.body()?.response?.any { it.team.id == teamId } == true
                        if (teamExists) {<|MERGE_RESOLUTION|>--- conflicted
+++ resolved
@@ -29,107 +29,17 @@
     private val leagueTeamsCache = mutableMapOf<Int, List<Team>>()
     private val searchCache = mutableMapOf<String, List<TeamSearchResult>>()
 
-    // Genişletilmiş popüler ligler listesi (daha fazla ülke ve lig)
+    // Popüler ligler ve bilgileri
     private val popularLeagues = listOf(
-        // Avrupa'nın büyük ligleri
         LeagueInfo(39, "Premier League", "England", 2024),
         LeagueInfo(140, "La Liga", "Spain", 2024),
         LeagueInfo(78, "Bundesliga", "Germany", 2024),
         LeagueInfo(135, "Serie A", "Italy", 2024),
         LeagueInfo(61, "Ligue 1", "France", 2024),
-        LeagueInfo(94, "Primeira Liga", "Portugal", 2024),
-        LeagueInfo(88, "Eredivisie", "Netherlands", 2024),
-        LeagueInfo(144, "Jupiler Pro League", "Belgium", 2024),
         LeagueInfo(203, "Super Lig", "Turkey", 2024),
-        LeagueInfo(197, "Greek Super League", "Greece", 2024),
-        LeagueInfo(218, "Swiss Super League", "Switzerland", 2024),
-        LeagueInfo(113, "Allsvenskan", "Sweden", 2024),
-        LeagueInfo(103, "Eliteserien", "Norway", 2024),
-        LeagueInfo(119, "Superligaen", "Denmark", 2024),
-        LeagueInfo(345, "Czech First League", "Czech Republic", 2024),
-        LeagueInfo(268, "Ekstraklasa", "Poland", 2024),
-        LeagueInfo(271, "First League", "Bulgaria", 2024),
-        LeagueInfo(318, "A Liga", "Slovenia", 2024),
-        LeagueInfo(333, "Prva Liga", "Serbia", 2024),
-
-        // Doğu Avrupa ve Balkanlar
-        LeagueInfo(266, "Premier League", "Ukraine", 2024),
-        LeagueInfo(235, "Premier League", "Russia", 2024),
-        LeagueInfo(327, "Liga I", "Romania", 2024),
-        LeagueInfo(276, "HNL", "Croatia", 2024),
-        LeagueInfo(332, "1. Liga", "Slovakia", 2024),
-        LeagueInfo(274, "NB I", "Hungary", 2024),
-
-        // Orta Doğu
-        LeagueInfo(253, "Saudi Pro League", "Saudi Arabia", 2024),
-        LeagueInfo(202, "UAE Pro League", "UAE", 2024),
-        LeagueInfo(278, "Persian Gulf Pro League", "Iran", 2024),
-        LeagueInfo(179, "Qatar Stars League", "Qatar", 2024),
-        LeagueInfo(267, "Premier League", "Israel", 2024),
-
-        // Asya
-        LeagueInfo(98, "J1 League", "Japan", 2024),
-        LeagueInfo(292, "K League 1", "South Korea", 2024),
-        LeagueInfo(169, "Super League", "China", 2024),
-        LeagueInfo(323, "Indian Super League", "India", 2024),
-        LeagueInfo(188, "A-League", "Australia", 2024),
-        LeagueInfo(286, "Thai League 1", "Thailand", 2024),
-        LeagueInfo(289, "V.League 1", "Vietnam", 2024),
-        LeagueInfo(299, "Malaysia Super League", "Malaysia", 2024),
-<<<<<<< HEAD
-        LeagueInfo(350, "Liga 1", "Indonesia", 2024),
-=======
-        LeagueInfo(188, "Liga 1", "Indonesia", 2024),
->>>>>>> 7cbde904
-
-        // Amerika
-        LeagueInfo(253, "MLS", "USA", 2024),
-        LeagueInfo(71, "Serie A", "Brazil", 2024),
-        LeagueInfo(128, "Liga Profesional", "Argentina", 2024),
-        LeagueInfo(265, "Primera División", "Chile", 2024),
-<<<<<<< HEAD
-        LeagueInfo(262, "Liga MX", "Mexico", 2024),
-        LeagueInfo(239, "Primera A", "Colombia", 2024),
-=======
-        LeagueInfo(239, "Liga MX", "Mexico", 2024),
-        LeagueInfo(274, "Primera A", "Colombia", 2024),
->>>>>>> 7cbde904
-
-        // Afrika
-        LeagueInfo(307, "Premier Division", "South Africa", 2024),
-        LeagueInfo(233, "Premier League", "Egypt", 2024),
-        LeagueInfo(200, "Botola Pro", "Morocco", 2024),
-        LeagueInfo(244, "Ligue 1", "Tunisia", 2024),
-<<<<<<< HEAD
-        LeagueInfo(187, "Ligue 1", "Algeria", 2024),
-=======
-        LeagueInfo(274, "Ligue 1", "Algeria", 2024),
->>>>>>> 7cbde904
-
-        // Uluslararası Turnuvalar
         LeagueInfo(2, "Champions League", "UEFA", 2024),
         LeagueInfo(3, "Europa League", "UEFA", 2024),
-        LeagueInfo(848, "Conference League", "UEFA", 2024),
-        LeagueInfo(4, "Euro Championship", "UEFA", 2024),
-        LeagueInfo(1, "World Cup", "FIFA", 2024),
-        LeagueInfo(45, "Copa America", "CONMEBOL", 2024),
-        LeagueInfo(5, "Nations League", "UEFA", 2024),
-
-        // Azerbaycan ve çevre ülkeler
-        LeagueInfo(342, "Premier League", "Azerbaijan", 2024),
-        LeagueInfo(327, "Erovnuli Liga", "Georgia", 2024),
-<<<<<<< HEAD
-        LeagueInfo(419, "Premier League", "Armenia", 2024),
-        LeagueInfo(387, "Premier League", "Kazakhstan", 2024),
-=======
-        LeagueInfo(342, "Premier League", "Armenia", 2024),
-        LeagueInfo(327, "Superliga", "Kazakhstan", 2024),
->>>>>>> 7cbde904
-
-        // Türkiye çevre ligleri
-        LeagueInfo(204, "TFF 1. Lig", "Turkey", 2024),
-        LeagueInfo(205, "TFF 2. Lig", "Turkey", 2024),
-        LeagueInfo(206, "TFF 3. Lig", "Turkey", 2024)
+        LeagueInfo(342, "Premier League", "Azerbaijan", 2024)
     )
 
     data class LeagueInfo(
@@ -139,11 +49,11 @@
         val season: Int
     )
 
-    // GENİŞLETİLMİŞ API TABANLI TAKIM ARAMA FONKSİYONU
+    // API TABANLI TAKIM ARAMA FONKSİYONU
     suspend fun searchTeamsAdvanced(query: String): Result<List<TeamSearchResult>> {
         return withContext(Dispatchers.IO) {
             try {
-                Log.d("FootballRepository", "Starting enhanced API search for: '$query'")
+                Log.d("FootballRepository", "Starting API search for: '$query'")
 
                 if (query.length < 2) {
                     Log.d("FootballRepository", "Query too short, returning empty")
@@ -161,7 +71,7 @@
 
                 val allResults = mutableSetOf<TeamSearchResult>()
 
-                // 1. API'den gerçek arama yap
+                // API'den gerçek arama yap
                 try {
                     Log.d("FootballRepository", "Calling API search for: '$query'")
                     val response = apiService.searchTeams(searchQuery = query)
@@ -187,20 +97,10 @@
                         Log.w("FootballRepository", "API search failed with code: ${response.code()}")
                     }
                 } catch (e: Exception) {
-                    Log.w("FootballRepository", "API search failed, trying league-by-league search", e)
-                }
-
-                // 2. Eğer API'den yeterli sonuç yoksa, tüm popüler liglerde arama yap
-                if (allResults.size < 10) {
-                    Log.d("FootballRepository", "API results insufficient, searching in popular leagues")
-
-                    // Popüler liglerde takım arama
-                    val leagueSearchResults = searchInPopularLeagues(query)
-                    allResults.addAll(leagueSearchResults)
-                    Log.d("FootballRepository", "League search added ${leagueSearchResults.size} teams")
-                }
-
-                // 3. Eğer hala yeterli sonuç yoksa manuel takımları ekle
+                    Log.w("FootballRepository", "API search failed, using fallback", e)
+                }
+
+                // Eğer API'den yeterli sonuç yoksa manuel takımları ekle
                 if (allResults.size < 5) {
                     val manualResults = searchManualTeams(query)
                     allResults.addAll(manualResults)
@@ -220,7 +120,7 @@
                             else -> 2
                         }
                     }.thenBy { it.team.name })
-                    .take(20) // Daha fazla sonuç göster
+                    .take(15)
 
                 // Cache'e kaydet
                 searchCache[cacheKey] = filteredResults
@@ -235,84 +135,11 @@
         }
     }
 
-    // Popüler liglerde takım arama fonksiyonu
-    private suspend fun searchInPopularLeagues(query: String): List<TeamSearchResult> {
-        val results = mutableListOf<TeamSearchResult>()
-
-        // Öncelikli ligler (büyük ligler)
-        val priorityLeagues = listOf(39, 140, 78, 135, 61, 203, 342, 2, 3)
-
-        // Önce öncelikli liglerde ara
-        for (league in popularLeagues.filter { it.id in priorityLeagues }) {
-            try {
-                val response = apiService.getTeamsByLeague(leagueId = league.id, season = league.season)
-                if (response.isSuccessful) {
-                    val teams = response.body()?.response?.mapNotNull { teamData ->
-                        val team = TeamMapper.mapToTeam(teamData.team)
-                        if (team.name.contains(query, ignoreCase = true)) {
-                            cacheTeam(team)
-                            TeamSearchResult(
-                                team = team,
-                                leagueId = league.id,
-                                leagueName = league.name,
-                                season = league.season
-                            )
-                        } else null
-                    } ?: emptyList()
-
-                    results.addAll(teams)
-
-                    // Eğer yeterli sonuç bulduysa diğer ligleri arama
-                    if (results.size >= 15) break
-                }
-            } catch (e: Exception) {
-                Log.w("FootballRepository", "Error searching in league ${league.name}", e)
-                continue
-            }
-        }
-
-        // Eğer hala yeterli sonuç yoksa diğer liglerde de ara
-        if (results.size < 10) {
-<<<<<<< HEAD
-            for (league in popularLeagues.filter { it.id !in priorityLeagues }.take(20)) {
-=======
-            for (league in popularLeagues.filter { it.id !in priorityLeagues }.take(10)) {
->>>>>>> 7cbde904
-                try {
-                    val response = apiService.getTeamsByLeague(leagueId = league.id, season = league.season)
-                    if (response.isSuccessful) {
-                        val teams = response.body()?.response?.mapNotNull { teamData ->
-                            val team = TeamMapper.mapToTeam(teamData.team)
-                            if (team.name.contains(query, ignoreCase = true)) {
-                                cacheTeam(team)
-                                TeamSearchResult(
-                                    team = team,
-                                    leagueId = league.id,
-                                    leagueName = league.name,
-                                    season = league.season
-                                )
-                            } else null
-                        } ?: emptyList()
-
-                        results.addAll(teams)
-
-                        if (results.size >= 15) break
-                    }
-                } catch (e: Exception) {
-                    Log.w("FootballRepository", "Error searching in league ${league.name}", e)
-                    continue
-                }
-            }
-        }
-
-        return results
-    }
-
-    // GENİŞLETİLMİŞ API TABANLI ÖNERİ FONKSİYONU
+    // API TABANLI ÖNERİ FONKSİYONU
     suspend fun getTeamSuggestions(query: String): Result<List<String>> {
         return withContext(Dispatchers.IO) {
             try {
-                Log.d("FootballRepository", "Getting enhanced API-based suggestions for: '$query'")
+                Log.d("FootballRepository", "Getting API-based suggestions for: '$query'")
 
                 if (query.isEmpty()) {
                     return@withContext Result.success(emptyList())
@@ -335,7 +162,7 @@
                             }
 
                             // Takım adının kelimelerini kontrol et
-                            teamName.split(" ", "-", "_").forEach { word ->
+                            teamName.split(" ").forEach { word ->
                                 if (word.startsWith(query, ignoreCase = true) && word.length > query.length) {
                                     suggestions.add(word)
                                 }
@@ -348,22 +175,21 @@
                     Log.w("FootballRepository", "API search for suggestions failed", e)
                 }
 
-                // Eğer API'den yeterli öneri yoksa popüler takım isimlerini ekle
-                if (suggestions.size < 5) {
-                    val popularTeamNames = getPopularTeamNames()
-                    popularTeamNames.forEach { teamName ->
-                        if (teamName.contains(query, ignoreCase = true)) {
-                            suggestions.add(teamName)
+                // Eğer API'den yeterli öneri yoksa cache'den ekle
+                if (suggestions.size < 3) {
+                    teamsCache.values.forEach { team ->
+                        if (team.name.contains(query, ignoreCase = true)) {
+                            suggestions.add(team.name)
                         }
 
                         // Takım adının kelimelerini kontrol et
-                        teamName.split(" ", "-", "_").forEach { word ->
+                        team.name.split(" ").forEach { word ->
                             if (word.startsWith(query, ignoreCase = true) && word.length > query.length) {
                                 suggestions.add(word)
                             }
                         }
                     }
-                    Log.d("FootballRepository", "Popular teams added suggestions, total: ${suggestions.size}")
+                    Log.d("FootballRepository", "Cache added suggestions, total: ${suggestions.size}")
                 }
 
                 // Önerileri sırala ve sınırla
@@ -377,9 +203,9 @@
                             else -> 3
                         }
                     }.thenBy { it.length }.thenBy { it })
-                    .take(10) // Daha fazla öneri
-
-                Log.d("FootballRepository", "Final enhanced suggestions (${sortedSuggestions.size}): $sortedSuggestions")
+                    .take(8) // Maksimum 8 öneri
+
+                Log.d("FootballRepository", "Final API-based suggestions (${sortedSuggestions.size}): $sortedSuggestions")
                 Result.success(sortedSuggestions)
 
             } catch (e: Exception) {
@@ -389,126 +215,28 @@
         }
     }
 
-    // Popüler takım isimlerini getir
-    private fun getPopularTeamNames(): List<String> {
-        return listOf(
-            // İngilizce takımlar
-            "Arsenal", "Chelsea", "Manchester United", "Manchester City", "Liverpool", "Tottenham",
-            "Leicester City", "West Ham", "Newcastle", "Brighton", "Aston Villa", "Crystal Palace",
-
-            // İspanyol takımlar
-            "Barcelona", "Real Madrid", "Atletico Madrid", "Sevilla", "Valencia", "Villarreal",
-            "Athletic Bilbao", "Real Sociedad", "Betis", "Espanyol",
-
-            // Alman takımlar
-            "Bayern Munich", "Borussia Dortmund", "RB Leipzig", "Bayer Leverkusen", "Borussia Monchengladbach",
-            "Eintracht Frankfurt", "Wolfsburg", "Schalke", "Werder Bremen", "Hamburg",
-
-            // İtalyan takımlar
-            "Juventus", "Inter Milan", "AC Milan", "Roma", "Napoli", "Lazio", "Atalanta", "Fiorentina",
-            "Torino", "Genoa", "Sampdoria", "Bologna",
-
-            // Fransız takımlar
-            "Paris Saint-Germain", "Marseille", "Lyon", "Monaco", "Lille", "Nice", "Rennes", "Nantes",
-            "Bordeaux", "Saint-Etienne",
-
-            // Türk takımlar
-            "Galatasaray", "Fenerbahce", "Besiktas", "Trabzonspor", "Basaksehir", "Antalyaspor",
-            "Konyaspor", "Sivasspor", "Alanyaspor", "Rizespor", "Kayserispor", "Samsunspor",
-            "Gaziantepspor", "Denizlispor", "Goztepe", "Kasimpasa", "Yeni Malatyaspor",
-
-            // Azerbaycan takımlar
-            "Qarabag", "Neftchi", "Sabah", "Zira", "Sumqayit", "Kapaz", "Sabail", "Turan Tovuz",
-
-            // Diğer popüler takımlar
-            "Ajax", "PSV", "Feyenoord", "Anderlecht", "Club Brugge", "Benfica", "Porto", "Sporting",
-            "Celtic", "Rangers", "Olympiacos", "Panathinaikos", "Red Star Belgrade", "Dynamo Kiev",
-            "Shakhtar Donetsk", "Sparta Prague", "Slavia Prague", "Legia Warsaw", "Dinamo Zagreb"
-        )
-    }
-
-    // GENİŞLETİLMİŞ Manuel takım listesi
+    // Manuel takım listesi (gerçek logo URL'leri ile)
     private fun searchManualTeams(query: String): List<TeamSearchResult> {
         val manualTeams = listOf(
-            // Premier League
             ManualTeam(42, "Arsenal", 39, "Premier League", "https://media.api-sports.io/football/teams/42.png"),
             ManualTeam(49, "Chelsea", 39, "Premier League", "https://media.api-sports.io/football/teams/49.png"),
             ManualTeam(33, "Manchester United", 39, "Premier League", "https://media.api-sports.io/football/teams/33.png"),
             ManualTeam(50, "Manchester City", 39, "Premier League", "https://media.api-sports.io/football/teams/50.png"),
             ManualTeam(40, "Liverpool", 39, "Premier League", "https://media.api-sports.io/football/teams/40.png"),
             ManualTeam(47, "Tottenham", 39, "Premier League", "https://media.api-sports.io/football/teams/47.png"),
-            ManualTeam(66, "Aston Villa", 39, "Premier League", "https://media.api-sports.io/football/teams/66.png"),
-            ManualTeam(34, "Newcastle", 39, "Premier League", "https://media.api-sports.io/football/teams/34.png"),
-            ManualTeam(51, "Brighton", 39, "Premier League", "https://media.api-sports.io/football/teams/51.png"),
-            ManualTeam(48, "West Ham", 39, "Premier League", "https://media.api-sports.io/football/teams/48.png"),
-
-            // La Liga
             ManualTeam(529, "Barcelona", 140, "La Liga", "https://media.api-sports.io/football/teams/529.png"),
             ManualTeam(541, "Real Madrid", 140, "La Liga", "https://media.api-sports.io/football/teams/541.png"),
             ManualTeam(530, "Atletico Madrid", 140, "La Liga", "https://media.api-sports.io/football/teams/530.png"),
-            ManualTeam(536, "Sevilla", 140, "La Liga", "https://media.api-sports.io/football/teams/536.png"),
-            ManualTeam(532, "Valencia", 140, "La Liga", "https://media.api-sports.io/football/teams/532.png"),
-            ManualTeam(533, "Villarreal", 140, "La Liga", "https://media.api-sports.io/football/teams/533.png"),
-            ManualTeam(531, "Athletic Bilbao", 140, "La Liga", "https://media.api-sports.io/football/teams/531.png"),
-            ManualTeam(548, "Real Sociedad", 140, "La Liga", "https://media.api-sports.io/football/teams/548.png"),
-
-            // Bundesliga
             ManualTeam(157, "Bayern Munich", 78, "Bundesliga", "https://media.api-sports.io/football/teams/157.png"),
             ManualTeam(165, "Borussia Dortmund", 78, "Bundesliga", "https://media.api-sports.io/football/teams/165.png"),
-            ManualTeam(173, "RB Leipzig", 78, "Bundesliga", "https://media.api-sports.io/football/teams/173.png"),
-            ManualTeam(168, "Bayer Leverkusen", 78, "Bundesliga", "https://media.api-sports.io/football/teams/168.png"),
-            ManualTeam(161, "Borussia Monchengladbach", 78, "Bundesliga", "https://media.api-sports.io/football/teams/161.png"),
-            ManualTeam(169, "Eintracht Frankfurt", 78, "Bundesliga", "https://media.api-sports.io/football/teams/169.png"),
-
-            // Serie A
             ManualTeam(496, "Juventus", 135, "Serie A", "https://media.api-sports.io/football/teams/496.png"),
             ManualTeam(505, "Inter Milan", 135, "Serie A", "https://media.api-sports.io/football/teams/505.png"),
             ManualTeam(489, "AC Milan", 135, "Serie A", "https://media.api-sports.io/football/teams/489.png"),
-            ManualTeam(497, "Roma", 135, "Serie A", "https://media.api-sports.io/football/teams/497.png"),
-            ManualTeam(492, "Napoli", 135, "Serie A", "https://media.api-sports.io/football/teams/492.png"),
-            ManualTeam(487, "Lazio", 135, "Serie A", "https://media.api-sports.io/football/teams/487.png"),
-            ManualTeam(499, "Atalanta", 135, "Serie A", "https://media.api-sports.io/football/teams/499.png"),
-
-            // Ligue 1
             ManualTeam(85, "Paris Saint-Germain", 61, "Ligue 1", "https://media.api-sports.io/football/teams/85.png"),
-            ManualTeam(79, "Marseille", 61, "Ligue 1", "https://media.api-sports.io/football/teams/79.png"),
-            ManualTeam(80, "Lyon", 61, "Ligue 1", "https://media.api-sports.io/football/teams/80.png"),
-            ManualTeam(82, "Monaco", 61, "Ligue 1", "https://media.api-sports.io/football/teams/82.png"),
-            ManualTeam(94, "Lille", 61, "Ligue 1", "https://media.api-sports.io/football/teams/94.png"),
-
-            // Türkiye Super Lig
             ManualTeam(559, "Galatasaray", 203, "Super Lig", "https://media.api-sports.io/football/teams/559.png"),
             ManualTeam(562, "Fenerbahce", 203, "Super Lig", "https://media.api-sports.io/football/teams/562.png"),
             ManualTeam(558, "Besiktas", 203, "Super Lig", "https://media.api-sports.io/football/teams/558.png"),
-            ManualTeam(564, "Trabzonspor", 203, "Super Lig", "https://media.api-sports.io/football/teams/564.png"),
-            ManualTeam(612, "Basaksehir", 203, "Super Lig", "https://media.api-sports.io/football/teams/612.png"),
-            ManualTeam(565, "Antalyaspor", 203, "Super Lig", "https://media.api-sports.io/football/teams/565.png"),
-            ManualTeam(567, "Konyaspor", 203, "Super Lig", "https://media.api-sports.io/football/teams/567.png"),
-            ManualTeam(563, "Sivasspor", 203, "Super Lig", "https://media.api-sports.io/football/teams/563.png"),
-            ManualTeam(579, "Alanyaspor", 203, "Super Lig", "https://media.api-sports.io/football/teams/579.png"),
-            ManualTeam(566, "Rizespor", 203, "Super Lig", "https://media.api-sports.io/football/teams/566.png"),
-            ManualTeam(568, "Kayserispor", 203, "Super Lig", "https://media.api-sports.io/football/teams/568.png"),
-            ManualTeam(570, "Samsunspor", 203, "Super Lig", "https://media.api-sports.io/football/teams/570.png"),
-            ManualTeam(571, "Gaziantepspor", 203, "Super Lig", "https://media.api-sports.io/football/teams/571.png"),
-            ManualTeam(572, "Goztepe", 203, "Super Lig", "https://media.api-sports.io/football/teams/572.png"),
-            ManualTeam(573, "Kasimpasa", 203, "Super Lig", "https://media.api-sports.io/football/teams/573.png"),
-
-            // Azerbaycan Premier League
-            ManualTeam(553, "Qarabag", 342, "Premier League", "https://media.api-sports.io/football/teams/553.png"),
-            ManualTeam(554, "Neftchi", 342, "Premier League", "https://media.api-sports.io/football/teams/554.png"),
-            ManualTeam(555, "Sabah", 342, "Premier League", "https://media.api-sports.io/football/teams/555.png"),
-            ManualTeam(556, "Zira", 342, "Premier League", "https://media.api-sports.io/football/teams/556.png"),
-            ManualTeam(557, "Sumqayit", 342, "Premier League", "https://media.api-sports.io/football/teams/557.png"),
-            ManualTeam(558, "Kapaz", 342, "Premier League", "https://media.api-sports.io/football/teams/558.png"),
-            ManualTeam(559, "Sabail", 342, "Premier League", "https://media.api-sports.io/football/teams/559.png"),
-
-            // Diğer popüler takımlar
-            ManualTeam(194, "Ajax", 88, "Eredivisie", "https://media.api-sports.io/football/teams/194.png"),
-            ManualTeam(195, "PSV", 88, "Eredivisie", "https://media.api-sports.io/football/teams/195.png"),
-            ManualTeam(196, "Feyenoord", 88, "Eredivisie", "https://media.api-sports.io/football/teams/196.png"),
-            ManualTeam(211, "Benfica", 94, "Primeira Liga", "https://media.api-sports.io/football/teams/211.png"),
-            ManualTeam(212, "Porto", 94, "Primeira Liga", "https://media.api-sports.io/football/teams/212.png"),
-            ManualTeam(213, "Sporting", 94, "Primeira Liga", "https://media.api-sports.io/football/teams/213.png")
+            ManualTeam(564, "Trabzonspor", 203, "Super Lig", "https://media.api-sports.io/football/teams/564.png")
         )
 
         return manualTeams
@@ -540,26 +268,14 @@
     )
 
     private suspend fun findTeamLeague(teamId: Long): LeagueInfo? {
-        // Genişletilmiş manuel takımlar için ID tabanlı mapping
+        // Manuel takımlar için ID tabanlı mapping
         return when (teamId.toInt()) {
-            // Premier League
-            in listOf(42, 49, 33, 50, 40, 47, 66, 34, 51, 48) -> LeagueInfo(39, "Premier League", "England", 2024)
-            // La Liga
-            in listOf(529, 541, 530, 536, 532, 533, 531, 548) -> LeagueInfo(140, "La Liga", "Spain", 2024)
-            // Bundesliga
-            in listOf(157, 165, 173, 168, 161, 169) -> LeagueInfo(78, "Bundesliga", "Germany", 2024)
-            // Serie A
-            in listOf(496, 505, 489, 497, 492, 487, 499) -> LeagueInfo(135, "Serie A", "Italy", 2024)
-            // Ligue 1
-            in listOf(85, 79, 80, 82, 94) -> LeagueInfo(61, "Ligue 1", "France", 2024)
-            // Türkiye Super Lig
-            in listOf(559, 562, 558, 564, 612, 565, 567, 563, 579, 566, 568, 570, 571, 572, 573) -> LeagueInfo(203, "Super Lig", "Turkey", 2024)
-            // Azerbaycan Premier League
-            in listOf(553, 554, 555, 556, 557, 558, 559) -> LeagueInfo(342, "Premier League", "Azerbaijan", 2024)
-            // Eredivisie
-            in listOf(194, 195, 196) -> LeagueInfo(88, "Eredivisie", "Netherlands", 2024)
-            // Primeira Liga
-            in listOf(211, 212, 213) -> LeagueInfo(94, "Primeira Liga", "Portugal", 2024)
+            in listOf(42, 49, 33, 50, 40, 47) -> LeagueInfo(39, "Premier League", "England", 2024)
+            in listOf(529, 541, 530) -> LeagueInfo(140, "La Liga", "Spain", 2024)
+            in listOf(157, 165) -> LeagueInfo(78, "Bundesliga", "Germany", 2024)
+            in listOf(496, 505, 489) -> LeagueInfo(135, "Serie A", "Italy", 2024)
+            85 -> LeagueInfo(61, "Ligue 1", "France", 2024)
+            in listOf(559, 562, 558, 564) -> LeagueInfo(203, "Super Lig", "Turkey", 2024)
             else -> {
                 // API'den kontrol et
                 for (league in popularLeagues) {
@@ -575,6 +291,95 @@
                         continue
                     }
                 }
+                null
+            }
+        }
+    }
+
+    // Favori takımların maçlarını getir (geçmiş, live, gelecek)
+    suspend fun getFavoriteTeamsMatches(favoriteTeamIds: Set<Long>): Result<List<Match>> {
+        return withContext(Dispatchers.IO) {
+            try {
+                Log.d("FootballRepository", "Getting matches for ${favoriteTeamIds.size} favorite teams")
+
+                if (favoriteTeamIds.isEmpty()) {
+                    return@withContext Result.success(emptyList())
+                }
+
+                val allMatches = mutableListOf<Match>()
+
+                // Her favori takım için maçları getir
+                for (teamId in favoriteTeamIds) {
+                    try {
+                        // Takımın ligini bul
+                        val teamLeague = findTeamLeagueById(teamId)
+
+                        if (teamLeague != null) {
+                            // Bu ligdeki tüm maçları getir
+                            val leagueMatches = getMatchesByLeague(teamLeague.id, teamLeague.season)
+
+                            leagueMatches.onSuccess { matches ->
+                                // Sadece bu takımın maçlarını filtrele
+                                val teamMatches = matches.filter { match ->
+                                    match.homeTeam.id == teamId || match.awayTeam.id == teamId
+                                }
+                                allMatches.addAll(teamMatches)
+                                Log.d("FootballRepository", "Found ${teamMatches.size} matches for team $teamId")
+                            }
+                        }
+                    } catch (e: Exception) {
+                        Log.w("FootballRepository", "Error getting matches for team $teamId", e)
+                        continue
+                    }
+                }
+
+                // Maçları tarihe göre sırala (son maçlar önce)
+                val sortedMatches = allMatches
+                    .distinctBy { it.id }
+                    .sortedWith(compareByDescending<Match> { match ->
+                        try {
+                            val inputFormat = java.text.SimpleDateFormat("yyyy-MM-dd'T'HH:mm:ssXXX", java.util.Locale.getDefault())
+                            match.kickoffTime?.let { inputFormat.parse(it)?.time } ?: 0L
+                        } catch (e: Exception) {
+                            0L
+                        }
+                    })
+
+                Log.d("FootballRepository", "Total favorite team matches: ${sortedMatches.size}")
+                Result.success(sortedMatches)
+
+            } catch (e: Exception) {
+                Log.e("FootballRepository", "Exception in getFavoriteTeamsMatches", e)
+                Result.failure(e)
+            }
+        }
+    }
+
+    // Takım ID'sine göre lige bul
+    private suspend fun findTeamLeagueById(teamId: Long): LeagueInfo? {
+        // Önce manuel mapping
+        return when (teamId.toInt()) {
+            in listOf(42, 49, 33, 50, 40, 47) -> LeagueInfo(39, "Premier League", "England", 2024)
+            in listOf(529, 541, 530) -> LeagueInfo(140, "La Liga", "Spain", 2024)
+            in listOf(157, 165) -> LeagueInfo(78, "Bundesliga", "Germany", 2024)
+            in listOf(496, 505, 489) -> LeagueInfo(135, "Serie A", "Italy", 2024)
+            85 -> LeagueInfo(61, "Ligue 1", "France", 2024)
+            in listOf(559, 562, 558, 564) -> LeagueInfo(203, "Super Lig", "Turkey", 2024)
+            else -> {
+                // API'den kontrol et
+                for (league in popularLeagues) {
+                    try {
+                        val response = apiService.getTeamsByLeague(leagueId = league.id, season = league.season)
+                        if (response.isSuccessful) {
+                            val teamExists = response.body()?.response?.any { it.team.id == teamId } == true
+                            if (teamExists) {
+                                return league
+                            }
+                        }
+                    } catch (e: Exception) {
+                        continue
+                    }
+                }
                 popularLeagues.firstOrNull() // Fallback
             }
         }
@@ -584,45 +389,6 @@
     suspend fun searchTeams(query: String): Result<List<Team>> {
         return searchTeamsAdvanced(query).map { results ->
             results.map { it.team }
-        }
-    }
-
-    // HIZLI ARAMA - Suggestion'a tıklandığında
-    suspend fun searchTeamByExactName(teamName: String): Result<List<TeamSearchResult>> {
-        Log.d("FootballRepository", "searchTeamByExactName called with: '$teamName'")
-
-        return withContext(Dispatchers.IO) {
-            try {
-                val result = searchTeamsAdvanced(teamName)
-
-                result.fold(
-                    onSuccess = { results ->
-                        // Tam eşleşme öncelikli
-                        val exactMatch = results.find {
-                            it.team.name.equals(teamName, ignoreCase = true)
-                        }
-
-                        if (exactMatch != null) {
-                            Log.d("FootballRepository", "Found exact match for '$teamName'")
-                            Result.success(listOf(exactMatch))
-                        } else if (results.isNotEmpty()) {
-                            Log.d("FootballRepository", "Found similar match for '$teamName'")
-                            Result.success(results.take(1))
-                        } else {
-                            Log.d("FootballRepository", "No matches found for '$teamName'")
-                            Result.success(emptyList())
-                        }
-                    },
-                    onFailure = { exception ->
-                        Log.e("FootballRepository", "Exact search failed for '$teamName'", exception)
-                        Result.failure(exception)
-                    }
-                )
-
-            } catch (e: Exception) {
-                Log.e("FootballRepository", "Exception in searchTeamByExactName", e)
-                Result.failure(e)
-            }
         }
     }
 
@@ -923,107 +689,6 @@
         return statistics.find { it.type == type }?.value
     }
 
-    // Favori takımların maçlarını getir (geçmiş, live, gelecek)
-    suspend fun getFavoriteTeamsMatches(favoriteTeamIds: Set<Long>): Result<List<Match>> {
-        return withContext(Dispatchers.IO) {
-            try {
-                Log.d("FootballRepository", "Getting matches for ${favoriteTeamIds.size} favorite teams")
-
-                if (favoriteTeamIds.isEmpty()) {
-                    return@withContext Result.success(emptyList())
-                }
-
-                val allMatches = mutableListOf<Match>()
-
-                // Her favori takım için maçları getir
-                for (teamId in favoriteTeamIds) {
-                    try {
-                        // Takımın ligini bul
-                        val teamLeague = findTeamLeagueById(teamId)
-
-                        if (teamLeague != null) {
-                            // Bu ligdeki tüm maçları getir
-                            val leagueMatches = getMatchesByLeague(teamLeague.id, teamLeague.season)
-
-                            leagueMatches.onSuccess { matches ->
-                                // Sadece bu takımın maçlarını filtrele
-                                val teamMatches = matches.filter { match ->
-                                    match.homeTeam.id == teamId || match.awayTeam.id == teamId
-                                }
-                                allMatches.addAll(teamMatches)
-                                Log.d("FootballRepository", "Found ${teamMatches.size} matches for team $teamId")
-                            }
-                        }
-                    } catch (e: Exception) {
-                        Log.w("FootballRepository", "Error getting matches for team $teamId", e)
-                        continue
-                    }
-                }
-
-                // Maçları tarihe göre sırala (son maçlar önce)
-                val sortedMatches = allMatches
-                    .distinctBy { it.id }
-                    .sortedWith(compareByDescending<Match> { match ->
-                        try {
-                            val inputFormat = java.text.SimpleDateFormat("yyyy-MM-dd'T'HH:mm:ssXXX", java.util.Locale.getDefault())
-                            match.kickoffTime?.let { inputFormat.parse(it)?.time } ?: 0L
-                        } catch (e: Exception) {
-                            0L
-                        }
-                    })
-
-                Log.d("FootballRepository", "Total favorite team matches: ${sortedMatches.size}")
-                Result.success(sortedMatches)
-
-            } catch (e: Exception) {
-                Log.e("FootballRepository", "Exception in getFavoriteTeamsMatches", e)
-                Result.failure(e)
-            }
-        }
-    }
-
-    // Takım ID'sine göre lige bul
-    private suspend fun findTeamLeagueById(teamId: Long): LeagueInfo? {
-        // Önce manuel mapping
-        return when (teamId.toInt()) {
-            // Premier League
-            in listOf(42, 49, 33, 50, 40, 47, 66, 34, 51, 48) -> LeagueInfo(39, "Premier League", "England", 2024)
-            // La Liga
-            in listOf(529, 541, 530, 536, 532, 533, 531, 548) -> LeagueInfo(140, "La Liga", "Spain", 2024)
-            // Bundesliga
-            in listOf(157, 165, 173, 168, 161, 169) -> LeagueInfo(78, "Bundesliga", "Germany", 2024)
-            // Serie A
-            in listOf(496, 505, 489, 497, 492, 487, 499) -> LeagueInfo(135, "Serie A", "Italy", 2024)
-            // Ligue 1
-            in listOf(85, 79, 80, 82, 94) -> LeagueInfo(61, "Ligue 1", "France", 2024)
-            // Türkiye Super Lig
-            in listOf(559, 562, 558, 564, 612, 565, 567, 563, 579, 566, 568, 570, 571, 572, 573) -> LeagueInfo(203, "Super Lig", "Turkey", 2024)
-            // Azerbaycan Premier League
-            in listOf(553, 554, 555, 556, 557, 558, 559) -> LeagueInfo(342, "Premier League", "Azerbaijan", 2024)
-            // Eredivisie
-            in listOf(194, 195, 196) -> LeagueInfo(88, "Eredivisie", "Netherlands", 2024)
-            // Primeira Liga
-            in listOf(211, 212, 213) -> LeagueInfo(94, "Primeira Liga", "Portugal", 2024)
-            else -> {
-                // API'den kontrol et
-                for (league in popularLeagues) {
-                    try {
-                        val response = apiService.getTeamsByLeague(leagueId = league.id, season = league.season)
-                        if (response.isSuccessful) {
-                            val teamExists = response.body()?.response?.any { it.team.id == teamId } == true
-                            if (teamExists) {
-                                return league
-                            }
-                        }
-                    } catch (e: Exception) {
-                        continue
-                    }
-                }
-                popularLeagues.firstOrNull() // Fallback
-            }
-        }
-    }
-
     // Utility methods
     fun getTeamsCacheSize(): Int = teamsCache.size
 
@@ -1040,183 +705,4 @@
     fun getPopularLeagues(): List<LeagueInfo> = popularLeagues.toList()
 
     fun isTeamCached(teamId: Long): Boolean = teamsCache.containsKey(teamId)
-
-    // Test method for debugging
-    fun testFavoriteTeamMatches() {
-        Log.d("FootballRepository", "Testing favorite team matches with IDs: $favoriteTeamIds")
-        if (favoriteTeamIds.isNotEmpty()) {
-            loadFavoriteTeamMatches()
-        } else {
-            Log.d("FootballRepository", "No favorite teams to test")
-        }
-    }
-
-    // Method to manually add test favorite teams (for debugging)
-    fun addTestFavoriteTeams() {
-        favoriteTeamIds.addAll(listOf(42L, 529L, 559L)) // Arsenal, Barcelona, Galatasaray
-        Log.d("FootballRepository", "Added test favorite teams: $favoriteTeamIds")
-    }
-
-    // Get current matches by status
-    fun getCurrentLiveMatches(): List<Match> {
-        return emptyList() // Bu method gerçek implementation gerektirir
-    }
-
-    fun getCurrentUpcomingMatches(): List<Match> {
-        return emptyList() // Bu method gerçek implementation gerektirir
-    }
-
-    fun getCurrentFavoriteMatches(): List<Match> {
-        return emptyList() // Bu method gerçek implementation gerektirir
-    }
-
-    fun getCurrentTodayMatches(): List<Match> {
-        return emptyList() // Bu method gerçek implementation gerektirir
-    }
-
-    // Force refresh all data
-    fun forceRefreshAll() {
-        Log.d("FootballRepository", "Force refreshing all data")
-        clearAllCaches()
-    }
-
-    // Additional utility methods
-    fun hasAnyFavoriteTeams(): Boolean {
-        return favoriteTeamIds.isNotEmpty()
-    }
-
-    fun getFavoriteTeamsCount(): Int {
-        return favoriteTeamIds.size
-    }
-
-    fun getAllMatchesCount(): Int {
-        return 0 // Bu method gerçek implementation gerektirir
-    }
-
-    fun getFilteredMatchesCount(): Int {
-        return 0 // Bu method gerçek implementation gerektirir
-    }
-
-    // Get matches filtered by current tab selection
-    fun getMatchesForTab(tabType: String, date: String): Result<List<Match>> {
-        return when (tabType.lowercase()) {
-            "upcoming" -> getMatchesByDate(date)
-            "score", "live" -> getLiveMatches()
-            "favorites" -> getFavoriteTeamsMatches(setOf()) // Empty set for now
-            else -> getMatchesByDate(date)
-        }
-    }
-
-    private val favoriteTeamIds = mutableSetOf<Long>()
-
-    private fun loadFavoriteTeamMatches() {
-        // Bu method implementation gerektirir
-        Log.d("FootballRepository", "Loading favorite team matches")
-    }
-
-    override fun onCleared() {
-        Log.d("FootballRepository", "FootballRepository onCleared called")
-        // Repository cleared
-    }
-}
-return league
-}
-}
-} catch (e: Exception) {
-    continue
-}
-}
-null
-}
-}
-}
-
-// Favori takımların maçlarını getir (geçmiş, live, gelecek)
-suspend fun getFavoriteTeamsMatches(favoriteTeamIds: Set<Long>): Result<List<Match>> {
-    return withContext(Dispatchers.IO) {
-        try {
-            Log.d("FootballRepository", "Getting matches for ${favoriteTeamIds.size} favorite teams")
-
-            if (favoriteTeamIds.isEmpty()) {
-                return@withContext Result.success(emptyList())
-            }
-
-            val allMatches = mutableListOf<Match>()
-
-            // Her favori takım için maçları getir
-            for (teamId in favoriteTeamIds) {
-                try {
-                    // Takımın ligini bul
-                    val teamLeague = findTeamLeagueById(teamId)
-
-                    if (teamLeague != null) {
-                        // Bu ligdeki tüm maçları getir
-                        val leagueMatches = getMatchesByLeague(teamLeague.id, teamLeague.season)
-
-                        leagueMatches.onSuccess { matches ->
-                            // Sadece bu takımın maçlarını filtrele
-                            val teamMatches = matches.filter { match ->
-                                match.homeTeam.id == teamId || match.awayTeam.id == teamId
-                            }
-                            allMatches.addAll(teamMatches)
-                            Log.d("FootballRepository", "Found ${teamMatches.size} matches for team $teamId")
-                        }
-                    }
-                } catch (e: Exception) {
-                    Log.w("FootballRepository", "Error getting matches for team $teamId", e)
-                    continue
-                }
-            }
-
-            // Maçları tarihe göre sırala (son maçlar önce)
-            val sortedMatches = allMatches
-                .distinctBy { it.id }
-                .sortedWith(compareByDescending<Match> { match ->
-                    try {
-                        val inputFormat = java.text.SimpleDateFormat("yyyy-MM-dd'T'HH:mm:ssXXX", java.util.Locale.getDefault())
-                        match.kickoffTime?.let { inputFormat.parse(it)?.time } ?: 0L
-                    } catch (e: Exception) {
-                        0L
-                    }
-                })
-
-            Log.d("FootballRepository", "Total favorite team matches: ${sortedMatches.size}")
-            Result.success(sortedMatches)
-
-        } catch (e: Exception) {
-            Log.e("FootballRepository", "Exception in getFavoriteTeamsMatches", e)
-            Result.failure(e)
-        }
-    }
-}
-
-// Takım ID'sine göre lige bul
-private suspend fun findTeamLeagueById(teamId: Long): LeagueInfo? {
-    // Önce manuel mapping
-    return when (teamId.toInt()) {
-        // Premier League
-        in listOf(42, 49, 33, 50, 40, 47, 66, 34, 51, 48) -> LeagueInfo(39, "Premier League", "England", 2024)
-        // La Liga
-        in listOf(529, 541, 530, 536, 532, 533, 531, 548) -> LeagueInfo(140, "La Liga", "Spain", 2024)
-        // Bundesliga
-        in listOf(157, 165, 173, 168, 161, 169) -> LeagueInfo(78, "Bundesliga", "Germany", 2024)
-        // Serie A
-        in listOf(496, 505, 489, 497, 492, 487, 499) -> LeagueInfo(135, "Serie A", "Italy", 2024)
-        // Ligue 1
-        in listOf(85, 79, 80, 82, 94) -> LeagueInfo(61, "Ligue 1", "France", 2024)
-        // Türkiye Super Lig
-        in listOf(559, 562, 558, 564, 612, 565, 567, 563, 579, 566, 568, 570, 571, 572, 573) -> LeagueInfo(203, "Super Lig", "Turkey", 2024)
-        // Azerbaycan Premier League
-        in listOf(553, 554, 555, 556, 557, 558, 559) -> LeagueInfo(342, "Premier League", "Azerbaijan", 2024)
-        // Eredivisie
-        in listOf(194, 195, 196) -> LeagueInfo(88, "Eredivisie", "Netherlands", 2024)
-        // Primeira Liga
-        in listOf(211, 212, 213) -> LeagueInfo(94, "Primeira Liga", "Portugal", 2024)
-        else -> {
-            // API'den kontrol et
-            for (league in popularLeagues) {
-                try {
-                    val response = apiService.getTeamsByLeague(leagueId = league.id, season = league.season)
-                    if (response.isSuccessful) {
-                        val teamExists = response.body()?.response?.any { it.team.id == teamId } == true
-                        if (teamExists) {+}